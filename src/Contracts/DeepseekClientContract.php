<?php

namespace DeepSeek\Contracts;

<<<<<<< HEAD
=======
use DeepSeek\DeepSeekClient;

>>>>>>> 7a697e7a
interface DeepseekClientContract
{
    public static function build(string $apiKey): self;
    public function run(): string;
    public function query(string $content, ?string $role = "user"): self;
    public function withModel(?string $model = null): self;
    public function withStream(bool $stream = true): self;
}<|MERGE_RESOLUTION|>--- conflicted
+++ resolved
@@ -2,11 +2,6 @@
 
 namespace DeepSeek\Contracts;
 
-<<<<<<< HEAD
-=======
-use DeepSeek\DeepSeekClient;
-
->>>>>>> 7a697e7a
 interface DeepseekClientContract
 {
     public static function build(string $apiKey): self;
